[build-system]
requires = ["setuptools>=42", "wheel"]
build-backend = "setuptools.build_meta" 

[project]
name = "gum-ai"
version = "0.1.11"
readme = "README.md"
authors = [{ name = "Omar Shaikh", email = "oshaikh13@gmail.com" }]
license = {text = "MIT"}
dependencies = [
    "pillow",
    "mss",
    "pynput",
    "shapely",
    "pyobjc-framework-Quartz; sys_platform == 'darwin'",
    "openai>=1.0.0",
    "SQLAlchemy>=2.0.0",
    "pydantic>=2.0.0",
    "sqlalchemy-utils>=0.41.0",
    "python-dotenv>=1.0.0",
    "scikit-learn",
    "aiosqlite",
    "greenlet",
<<<<<<< HEAD
    "python-dateutil",
    "numpy",
    "setuptools>=42",
    "wheel",
    "build",
    "twine",
=======
    "persist-queue",
>>>>>>> 3d0bc4a1
    "mkdocs>=1.5.0",
    "mkdocs-material>=9.0.0",
    "mkdocstrings>=0.24.0",
    "mkdocstrings-python>=1.7.0"
]
requires-python = ">=3.6"

[project.scripts]
gum = "gum.cli:cli"

[project.urls]
"Homepage" = "https://github.com/GeneralUserModels/gum"<|MERGE_RESOLUTION|>--- conflicted
+++ resolved
@@ -22,16 +22,13 @@
     "scikit-learn",
     "aiosqlite",
     "greenlet",
-<<<<<<< HEAD
     "python-dateutil",
     "numpy",
     "setuptools>=42",
     "wheel",
     "build",
     "twine",
-=======
     "persist-queue",
->>>>>>> 3d0bc4a1
     "mkdocs>=1.5.0",
     "mkdocs-material>=9.0.0",
     "mkdocstrings>=0.24.0",
